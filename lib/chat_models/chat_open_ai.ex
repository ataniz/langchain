defmodule LangChain.ChatModels.ChatOpenAI do
  @moduledoc """
  Represents the [OpenAI ChatModel](https://platform.openai.com/docs/api-reference/chat/create).

  Parses and validates inputs for making a requests from the OpenAI Chat API.

  Converts responses into more specialized `LangChain` data structures.

  - https://github.com/openai/openai-cookbook/blob/main/examples/How_to_call_functions_with_chat_models.ipynb

  """
  use Ecto.Schema
  require Logger
  import Ecto.Changeset
  import LangChain.Utils.ApiOverride
  alias __MODULE__
  alias LangChain.Config
  alias LangChain.ChatModels.ChatModel
  alias LangChain.Message
  alias LangChain.LangChainError
  alias LangChain.ForOpenAIApi
  alias LangChain.Utils
  alias LangChain.MessageDelta

  @behaviour ChatModel

  # NOTE: As of gpt-4 and gpt-3.5, only one function_call is issued at a time
  # even when multiple requests could be issued based on the prompt.

  # allow up to 2 minutes for response.
  @receive_timeout 60_000

  @primary_key false
  embedded_schema do
    field :endpoint, :string, default: "https://api.openai.com/v1/chat/completions"
    # field :model, :string, default: "gpt-4"
    field :model, :string, default: "gpt-3.5-turbo"
    # API key for OpenAI. If not set, will use global api key. Allows for usage
    # of a different API key per-call if desired. For instance, allowing a
    # customer to provide their own.
    field :api_key, :string

    # What sampling temperature to use, between 0 and 2. Higher values like 0.8
    # will make the output more random, while lower values like 0.2 will make it
    # more focused and deterministic.
    field :temperature, :float, default: 1.0
    # Number between -2.0 and 2.0. Positive values penalize new tokens based on
    # their existing frequency in the text so far, decreasing the model's
    # likelihood to repeat the same line verbatim.
    field :frequency_penalty, :float, default: 0.0
    # Duration in seconds for the response to be received. When streaming a very
    # lengthy response, a longer time limit may be required. However, when it
    # goes on too long by itself, it tends to hallucinate more.
    field :receive_timeout, :integer, default: @receive_timeout
    # Seed for more deterministic output. Helpful for testing.
    # https://platform.openai.com/docs/guides/text-generation/reproducible-outputs
    field :seed, :integer
    # How many chat completion choices to generate for each input message.
    field :n, :integer, default: 1
    field :json_response, :boolean, default: false
    field :stream, :boolean, default: false
<<<<<<< HEAD

    # For compatibility between models, reflect that functions are supported
    field :supports_functions, :boolean, default: true
=======
    field :max_tokens, :integer, default: nil
>>>>>>> d665a8f6
  end

  @type t :: %ChatOpenAI{}

  @create_fields [
    :endpoint,
    :model,
    :temperature,
    :frequency_penalty,
    :api_key,
    :seed,
    :n,
    :stream,
    :receive_timeout,
    :json_response,
    :max_tokens
  ]
  @required_fields [:endpoint, :model]

  @spec get_api_key(t()) :: String.t()
  defp get_api_key(%ChatOpenAI{api_key: api_key}) do
    # if no API key is set default to `""` which will raise a OpenAI API error
    api_key || Config.resolve(:openai_key, "")
  end

  @spec get_org_id() :: String.t() | nil
  defp get_org_id() do
    Config.resolve(:openai_org_id)
  end

  @doc """
  Setup a ChatOpenAI client configuration.
  """
  @spec new(attrs :: map()) :: {:ok, t} | {:error, Ecto.Changeset.t()}
  def new(%{} = attrs \\ %{}) do
    %ChatOpenAI{}
    |> cast(attrs, @create_fields)
    |> common_validation()
    |> apply_action(:insert)
  end

  @doc """
  Setup a ChatOpenAI client configuration and return it or raise an error if invalid.
  """
  @spec new!(attrs :: map()) :: t() | no_return()
  def new!(attrs \\ %{}) do
    case new(attrs) do
      {:ok, chain} ->
        chain

      {:error, changeset} ->
        raise LangChainError, changeset
    end
  end

  defp common_validation(changeset) do
    changeset
    |> validate_required(@required_fields)
    |> validate_number(:temperature, greater_than_or_equal_to: 0, less_than_or_equal_to: 2)
    |> validate_number(:frequency_penalty, greater_than_or_equal_to: -2, less_than_or_equal_to: 2)
    |> validate_number(:n, greater_than_or_equal_to: 1)
    |> validate_number(:receive_timeout, greater_than_or_equal_to: 0)
  end

  @doc """
  Return the params formatted for an API request.
  """
  @spec for_api(t, message :: [map()], functions :: [map()]) :: %{atom() => any()}
  def for_api(%ChatOpenAI{} = openai, messages, functions) do
    %{
      model: openai.model,
      temperature: openai.temperature,
      frequency_penalty: openai.frequency_penalty,
      n: openai.n,
      stream: openai.stream,
      messages: Enum.map(messages, &ForOpenAIApi.for_api/1),
      response_format: set_response_format(openai)
    }
    |> Utils.conditionally_add_to_map(:max_tokens, openai.max_tokens)
    |> Utils.conditionally_add_to_map(:seed, openai.seed)
    |> Utils.conditionally_add_to_map(:functions, get_functions_for_api(functions))
  end

  defp get_functions_for_api(nil), do: []

  defp get_functions_for_api(functions) do
    Enum.map(functions, &ForOpenAIApi.for_api/1)
  end

  defp set_response_format(%ChatOpenAI{json_response: true}),
    do: %{"type" => "json_object"}

  defp set_response_format(%ChatOpenAI{json_response: false}),
    do: %{"type" => "text"}

  @doc """
  Calls the OpenAI API passing the ChatOpenAI struct with configuration, plus
  either a simple message or the list of messages to act as the prompt.

  Optionally pass in a list of functions available to the LLM for requesting
  execution in response.

  Optionally pass in a callback function that can be executed as data is
  received from the API.

  **NOTE:** This function *can* be used directly, but the primary interface
  should be through `LangChain.Chains.LLMChain`. The `ChatOpenAI` module is more focused on
  translating the `LangChain` data structures to and from the OpenAI API.

  Another benefit of using `LangChain.Chains.LLMChain` is that it combines the
  storage of messages, adding functions, adding custom context that should be
  passed to functions, and automatically applying `LangChain.MessageDelta`
  structs as they are are received, then converting those to the full
  `LangChain.Message` once fully complete.
  """
  @impl ChatModel
  def call(openai, prompt, functions \\ [], callback_fn \\ nil)

  def call(%ChatOpenAI{} = openai, prompt, functions, callback_fn) when is_binary(prompt) do
    messages = [
      Message.new_system!(),
      Message.new_user!(prompt)
    ]

    call(openai, messages, functions, callback_fn)
  end

  def call(%ChatOpenAI{} = openai, messages, functions, callback_fn) when is_list(messages) do
    if override_api_return?() do
      Logger.warning("Found override API response. Will not make live API call.")

      case get_api_override() do
        {:ok, {:ok, data} = response} ->
          # fire callback for fake responses too
          Utils.fire_callback(openai, data, callback_fn)
          response

        # fake error response
        {:ok, {:error, _reason} = response} ->
          response

        _other ->
          raise LangChainError,
                "An unexpected fake API response was set. Should be an `{:ok, value}`"
      end
    else
      try do
        # make base api request and perform high-level success/failure checks
        case do_api_request(openai, messages, functions, callback_fn) do
          {:error, reason} ->
            {:error, reason}

          parsed_data ->
            {:ok, parsed_data}
        end
      rescue
        err in LangChainError ->
          {:error, err.message}
      end
    end
  end

  # Make the API request from the OpenAI server.
  #
  # The result of the function is:
  #
  # - `result` - where `result` is a data-structure like a list or map.
  # - `{:error, reason}` - Where reason is a string explanation of what went wrong.
  #
  # If a callback_fn is provided, it will fire with each

  # When `stream: true` is
  # If `stream: false`, the completed message is returned.
  #
  # If `stream: true`, the `callback_fn` is executed for the returned MessageDelta
  # responses.
  #
  # Executes the callback function passing the response only parsed to the data
  # structures.
  # Retries the request up to 3 times on transient errors with a 1 second delay
  @doc false
  @spec do_api_request(t(), [Message.t()], [Function.t()], (any() -> any())) ::
          list() | struct() | {:error, String.t()}
  def do_api_request(openai, messages, functions, callback_fn, retry_count \\ 3)

  def do_api_request(_openai, _messages, _functions, _callback_fn, 0) do
    raise LangChainError, "Retries exceeded. Connection failed."
  end

  def do_api_request(
        %ChatOpenAI{stream: false} = openai,
        messages,
        functions,
        callback_fn,
        retry_count
      ) do
    req =
      Req.new(
        url: openai.endpoint,
        json: for_api(openai, messages, functions),
        auth: {:bearer, get_api_key(openai)},
        receive_timeout: openai.receive_timeout,
        retry: :transient,
        max_retries: 3,
        retry_delay: fn attempt -> 300 * attempt end
      )

    req
    |> maybe_add_org_id_header()
    |> Req.post()
    # parse the body and return it as parsed structs
    |> case do
      {:ok, %Req.Response{body: data}} ->
        case do_process_response(data) do
          {:error, reason} ->
            {:error, reason}

          result ->
            Utils.fire_callback(openai, result, callback_fn)
            result
        end

      {:error, %Mint.TransportError{reason: :timeout}} ->
        {:error, "Request timed out"}

      {:error, %Mint.TransportError{reason: :closed}} ->
        # Force a retry by making a recursive call decrementing the counter
        Logger.debug(fn -> "Mint connection closed: retry count = #{inspect(retry_count)}" end)
        do_api_request(openai, messages, functions, callback_fn, retry_count - 1)

      other ->
        Logger.error("Unexpected and unhandled API response! #{inspect(other)}")
        other
    end
  end

  def do_api_request(
        %ChatOpenAI{stream: true} = openai,
        messages,
        functions,
        callback_fn,
        retry_count
      ) do
    Req.new(
      url: openai.endpoint,
      json: for_api(openai, messages, functions),
      auth: {:bearer, get_api_key(openai)},
      receive_timeout: openai.receive_timeout
    )
    |> maybe_add_org_id_header()
    |> Req.post(into: Utils.handle_stream_fn(openai, &do_process_response/1, callback_fn))
    |> case do
      {:ok, %Req.Response{body: data}} ->
        data

      {:error, %LangChainError{message: reason}} ->
        {:error, reason}

      {:error, %Mint.TransportError{reason: :timeout}} ->
        {:error, "Request timed out"}

      {:error, %Mint.TransportError{reason: :closed}} ->
        # Force a retry by making a recursive call decrementing the counter
        Logger.debug(fn -> "Mint connection closed: retry count = #{inspect(retry_count)}" end)
        do_api_request(openai, messages, functions, callback_fn, retry_count - 1)

      other ->
        Logger.error(
          "Unhandled and unexpected response from streamed post call. #{inspect(other)}"
        )

        {:error, "Unexpected response"}
    end
  end

  # Parse a new message response
  @doc false
  @spec do_process_response(data :: %{String.t() => any()} | {:error, any()}) ::
          Message.t()
          | [Message.t()]
          | MessageDelta.t()
          | [MessageDelta.t()]
          | {:error, String.t()}
  def do_process_response(%{"choices" => choices}) when is_list(choices) do
    # process each response individually. Return a list of all processed choices
    for choice <- choices do
      do_process_response(choice)
    end
  end

  def do_process_response(
        %{
          "finish_reason" => "function_call",
          "message" => %{"function_call" => %{"arguments" => raw_args, "name" => name}}
        } = data
      ) do
    case Message.new(%{
           "role" => "assistant",
           "function_name" => name,
           "arguments" => raw_args,
           "complete" => true,
           "index" => data["index"]
         }) do
      {:ok, message} ->
        message

      {:error, changeset} ->
        {:error, Utils.changeset_error_to_string(changeset)}
    end
  end

  def do_process_response(
        %{"delta" => delta_body, "finish_reason" => finish, "index" => index} = _msg
      ) do
    status =
      case finish do
        nil ->
          :incomplete

        "stop" ->
          :complete

        "length" ->
          :length

        "function_call" ->
          :complete

        other ->
          Logger.warning("Unsupported finish_reason in delta message. Reason: #{inspect(other)}")
          nil
      end

    function_name =
      case delta_body do
        %{"function_call" => %{"name" => name}} -> name
        _other -> nil
      end

    arguments =
      case delta_body do
        %{"function_call" => %{"arguments" => args}} when is_binary(args) -> args
        _other -> nil
      end

    # more explicitly interpret the role. We treat a "function_call" as a a role
    # while OpenAI addresses it as an "assistant". Technically, they are correct
    # that the assistant is issuing the function_call.
    role =
      case delta_body do
        %{"role" => role} -> role
        _other -> "unknown"
      end

    data =
      delta_body
      |> Map.put("role", role)
      |> Map.put("index", index)
      |> Map.put("status", status)
      |> Map.put("function_name", function_name)
      |> Map.put("arguments", arguments)

    case MessageDelta.new(data) do
      {:ok, message} ->
        message

      {:error, changeset} ->
        {:error, Utils.changeset_error_to_string(changeset)}
    end
  end

  def do_process_response(%{
        "finish_reason" => finish_reason,
        "message" => message,
        "index" => index
      }) do
    status =
      case finish_reason do
        "stop" ->
          :complete

        "length" ->
          :length

        other ->
          Logger.warning("Unsupported finish_reason in message. Reason: #{inspect(other)}")
          nil
      end

    case Message.new(Map.merge(message, %{"status" => status, "index" => index})) do
      {:ok, message} ->
        message

      {:error, changeset} ->
        {:error, Utils.changeset_error_to_string(changeset)}
    end
  end

  def do_process_response(%{"error" => %{"message" => reason}}) do
    Logger.error("Received error from API: #{inspect(reason)}")
    {:error, reason}
  end

  def do_process_response({:error, %Jason.DecodeError{} = response}) do
    error_message = "Received invalid JSON: #{inspect(response)}"
    Logger.error(error_message)
    {:error, error_message}
  end

  def do_process_response(other) do
    Logger.error("Trying to process an unexpected response. #{inspect(other)}")
    {:error, "Unexpected response"}
  end

  defp maybe_add_org_id_header(%Req.Request{} = req) do
    org_id = get_org_id()

    if org_id do
      Req.Request.put_header(req, "OpenAI-Organization", org_id)
    else
      req
    end
  end
end<|MERGE_RESOLUTION|>--- conflicted
+++ resolved
@@ -59,13 +59,7 @@
     field :n, :integer, default: 1
     field :json_response, :boolean, default: false
     field :stream, :boolean, default: false
-<<<<<<< HEAD
-
-    # For compatibility between models, reflect that functions are supported
-    field :supports_functions, :boolean, default: true
-=======
     field :max_tokens, :integer, default: nil
->>>>>>> d665a8f6
   end
 
   @type t :: %ChatOpenAI{}
